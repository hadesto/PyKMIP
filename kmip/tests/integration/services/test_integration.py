# Copyright (c) 2015 The Johns Hopkins University/Applied Physics Laboratory
# All Rights Reserved.
#
# Licensed under the Apache License, Version 2.0 (the "License"); you may
# not use this file except in compliance with the License. You may obtain
# a copy of the License at
#
#    http://www.apache.org/licenses/LICENSE-2.0
#
# Unless required by applicable law or agreed to in writing, software
# distributed under the License is distributed on an "AS IS" BASIS, WITHOUT
# WARRANTIES OR CONDITIONS OF ANY KIND, either express or implied. See the
# License for the specific language governing permissions and limitations
# under the License.

<<<<<<< HEAD
import pytest
=======
>>>>>>> a7e20843
import logging
from testtools import TestCase

from kmip.core.attributes import CryptographicAlgorithm
from kmip.core.attributes import CryptographicLength
from kmip.core.attributes import Name


from kmip.core.enums import AttributeType
<<<<<<< HEAD
from kmip.core.enums import CredentialType
=======
>>>>>>> a7e20843
from kmip.core.enums import CryptographicAlgorithm as CryptoAlgorithmEnum
from kmip.core.enums import CryptographicUsageMask
from kmip.core.enums import KeyFormatType as KeyFormatTypeEnum
from kmip.core.enums import NameType
from kmip.core.enums import ObjectType
from kmip.core.enums import ResultStatus
from kmip.core.enums import ResultReason
from kmip.core.enums import QueryFunction as QueryFunctionEnum

from kmip.core.factories.attributes import AttributeFactory
from kmip.core.factories.credentials import CredentialFactory
from kmip.core.factories.secrets import SecretFactory

from kmip.core.misc import KeyFormatType

from kmip.core.objects import Attribute
from kmip.core.objects import KeyBlock
from kmip.core.objects import KeyMaterial
from kmip.core.objects import KeyValue
from kmip.core.objects import TemplateAttribute
<<<<<<< HEAD
from kmip.core.objects import PrivateKeyTemplateAttribute
from kmip.core.objects import PublicKeyTemplateAttribute
from kmip.core.objects import CommonTemplateAttribute
=======
>>>>>>> a7e20843

from kmip.core.misc import QueryFunction

from kmip.core.secrets import SymmetricKey
<<<<<<< HEAD
from kmip.core.secrets import PrivateKey
from kmip.core.secrets import PublicKey

import kmip.core.utils as utils

=======
>>>>>>> a7e20843


import pytest


@pytest.mark.usefixtures("client")
class TestIntegration(TestCase):

    def setUp(self):
        super(TestIntegration, self).setUp()

        self.logger = logging.getLogger(__name__)

        self.attr_factory = AttributeFactory()
        self.cred_factory = CredentialFactory()
        self.secret_factory = SecretFactory()

    def tearDown(self):
        super(TestIntegration, self).tearDown()

    def _create_symmetric_key(self, key_name=None):
        """
        Helper function for creating symmetric keys. Used any time a key
        needs to be created.
        :param key_name: name of the key to be created
        :return: returns the result of the "create key" operation as
        provided by the KMIP appliance
        """
        object_type = ObjectType.SYMMETRIC_KEY
        attribute_type = AttributeType.CRYPTOGRAPHIC_ALGORITHM
        algorithm = self.attr_factory.create_attribute(attribute_type,
                                                       CryptoAlgorithmEnum.AES)
        mask_flags = [CryptographicUsageMask.ENCRYPT,
                      CryptographicUsageMask.DECRYPT]
        attribute_type = AttributeType.CRYPTOGRAPHIC_USAGE_MASK
        usage_mask = self.attr_factory.create_attribute(attribute_type,
                                                        mask_flags)
        key_length = 128
        attribute_type = AttributeType.CRYPTOGRAPHIC_LENGTH
        key_length_obj = self.attr_factory.create_attribute(attribute_type,
                                                            key_length)
        name = Attribute.AttributeName('Name')

        if key_name is None:
            key_name = 'Integration Test - Key'

        name_value = Name.NameValue(key_name)

        name_type = Name.NameType(NameType.UNINTERPRETED_TEXT_STRING)
        value = Name(name_value=name_value, name_type=name_type)
        name = Attribute(attribute_name=name, attribute_value=value)
        attributes = [algorithm, usage_mask, key_length_obj, name]
        template_attribute = TemplateAttribute(attributes=attributes)

        return self.client.create(object_type, template_attribute,
                                  credential=None)

<<<<<<< HEAD
    def _create_key_pair(self, key_name=None):
        """
        Helper function for creating private and public keys. Used any time
        a key pair needs to be created.
        :param key_name: name of the key to be created
        :return: returns the result of the "create key" operation as
        provided by the KMIP appliance
        """
        attribute_type = AttributeType.CRYPTOGRAPHIC_ALGORITHM
        algorithm = self.attr_factory.create_attribute(attribute_type,
                                                       CryptoAlgorithmEnum.RSA)
        mask_flags = [CryptographicUsageMask.ENCRYPT,
                      CryptographicUsageMask.DECRYPT]
        attribute_type = AttributeType.CRYPTOGRAPHIC_USAGE_MASK
        usage_mask = self.attr_factory.create_attribute(attribute_type,
                                                        mask_flags)
        key_length = 2048
        attribute_type = AttributeType.CRYPTOGRAPHIC_LENGTH
        key_length_obj = self.attr_factory.create_attribute(attribute_type,
                                                            key_length)
        name = Attribute.AttributeName('Name')

        if key_name is None:
            key_name = 'Integration Test - Key'

        priv_name_value = Name.NameValue(key_name + " Private")
        pub_name_value = Name.NameValue(key_name + " Public")
        name_type = Name.NameType(NameType.UNINTERPRETED_TEXT_STRING)
        priv_value = Name(name_value=priv_name_value, name_type=name_type)
        pub_value = Name(name_value=pub_name_value, name_type=name_type)
        priv_name = Attribute(attribute_name=name, attribute_value=priv_value)
        pub_name = Attribute(attribute_name=name, attribute_value=pub_value)

        common_attributes = [algorithm, usage_mask, key_length_obj]
        private_key_attributes = [priv_name]
        public_key_attributes = [pub_name]

        common = CommonTemplateAttribute(attributes=common_attributes)
        priv_template_attributes = PrivateKeyTemplateAttribute(
            attributes=private_key_attributes)
        pub_template_attributes = PublicKeyTemplateAttribute(
            attributes=public_key_attributes)

        # TODO: Remove trace
        pytest.set_trace()

        return self.client.create_key_pair(common_template_attribute=
                                           common,
                                           private_key_template_attribute=
                                           priv_template_attributes,
                                           public_key_template_attribute=
                                           pub_template_attributes)

=======
>>>>>>> a7e20843
    def _check_result_status(self, result, result_status_type,
                             result_status_value):
        """
        Helper function for checking the status of KMIP appliance actions.
        Verifies the result status type and value.
        :param result: result object
        :param result_status_type: type of result status received
        :param result_status_value: value of the result status
<<<<<<< HEAD
        :return:
=======
>>>>>>> a7e20843
        """

        result_status = result.result_status.enum
        # Error check the result status type and value
        expected = result_status_type
<<<<<<< HEAD
        message = utils.build_er_error(result_status_type, 'type', expected,
                                       result_status)
        self.assertIsInstance(result_status, expected, message)

        expected = result_status_value
        message = utils.build_er_error(result_status_type, 'value', expected,
                                       result_status)
=======

        self.assertIsInstance(result_status, expected)

        expected = result_status_value

>>>>>>> a7e20843
        if result_status is ResultStatus.OPERATION_FAILED:
            self.logger.debug(result)
            self.logger.debug(result.result_reason)
            self.logger.debug(result.result_message)
<<<<<<< HEAD
        self.assertEqual(expected, result_status, message)
=======
        self.assertEqual(expected, result_status)
>>>>>>> a7e20843

    def _check_uuid(self, uuid, uuid_type):
        """
        Helper function for checking UUID type and value for errors
        :param uuid: UUID of a created key
        :param uuid_type: UUID type
        :return:
        """
        # Error check the UUID type and value
        not_expected = None
<<<<<<< HEAD
        message = utils.build_er_error(uuid_type, 'type',
                                       'not {0}'.format(not_expected), uuid)
        self.assertNotEqual(not_expected, uuid, message)

        expected = uuid_type
        message = utils.build_er_error(uuid_type, 'type', expected, uuid)
        self.assertEqual(expected, type(uuid), message)
=======

        self.assertNotEqual(not_expected, uuid)

        expected = uuid_type
        self.assertEqual(expected, type(uuid))
>>>>>>> a7e20843

    def _check_object_type(self, object_type, object_type_type,
                           object_type_value):
        """
        Checks the type and value of a given object type.
        :param object_type:
        :param object_type_type:
        :param object_type_value:
<<<<<<< HEAD
        :return:
        """
        # Error check the object type type and value
        expected = object_type_type
        message = utils.build_er_error(object_type_type, 'type', expected,
                                       object_type)
        self.assertIsInstance(object_type, expected, message)

        expected = object_type_value
        message = utils.build_er_error(object_type_type, 'value', expected,
                                       object_type)
        self.assertEqual(expected, object_type, message)
=======
        """
        # Error check the object type type and value
        expected = object_type_type

        self.assertIsInstance(object_type, expected)

        expected = object_type_value

        self.assertEqual(expected, object_type)
>>>>>>> a7e20843

    def _check_template_attribute(self, template_attribute,
                                  template_attribute_type, num_attributes,
                                  attribute_features):
        """
        Checks the value and type of a given template attribute
        :param template_attribute:
        :param template_attribute_type:
        :param num_attributes:
        :param attribute_features:
<<<<<<< HEAD
        :return:
        """
        # Error check the template attribute type
        expected = template_attribute_type
        message = utils.build_er_error(template_attribute.__class__, 'type',
                                       expected, template_attribute)
        self.assertIsInstance(template_attribute, expected, message)

        attributes = template_attribute.attributes

        expected = num_attributes
        observed = len(attributes)
        message = utils.build_er_error(TemplateAttribute.__class__, 'number',
                                       expected, observed, 'attributes')
=======
        """
        # Error check the template attribute type
        expected = template_attribute_type

        self.assertIsInstance(template_attribute, expected)

        attributes = template_attribute.attributes
>>>>>>> a7e20843

        for i in range(num_attributes):
            features = attribute_features[i]
            self._check_attribute(attributes[i], features[0], features[1],
                                  features[2], features[3])

    def _check_attribute(self, attribute, attribute_name_type,
                         attribute_name_value, attribute_value_type,
                         attribute_value_value):
        """
        Checks the value and type of a given attribute
        :param attribute:
        :param attribute_name_type:
        :param attribute_name_value:
        :param attribute_value_type:
        :param attribute_value_value:
<<<<<<< HEAD
        :return:
=======
>>>>>>> a7e20843
        """
        # Error check the attribute name and value type and value
        attribute_name = attribute.attribute_name
        attribute_value = attribute.attribute_value

        self._check_attribute_name(attribute_name, attribute_name_type,
                                   attribute_name_value)

        if attribute_name_value == 'Unique Identifier':
            self._check_uuid(attribute_value.value, attribute_value_type)
        else:
            self._check_attribute_value(attribute_value, attribute_value_type,
                                        attribute_value_value)

    def _check_attribute_name(self, attribute_name, attribute_name_type,
                              attribute_name_value):
        """
        Checks the attribute name for a given attribute
        :param attribute_name:
        :param attribute_name_type:
        :param attribute_name_value:
<<<<<<< HEAD
        :return:
=======
>>>>>>> a7e20843
        """
        # Error check the attribute name type and value
        expected = attribute_name_type
        observed = type(attribute_name.value)
<<<<<<< HEAD
        message = utils.build_er_error(attribute_name_type, 'type', expected,
                                       observed)
        self.assertEqual(expected, observed, message)

        expected = attribute_name_value
        observed = attribute_name.value
        message = utils.build_er_error(attribute_name_type, 'value', expected,
                                       observed)
        self.assertEqual(expected, observed, message)
=======

        self.assertEqual(expected, observed)

        expected = attribute_name_value
        observed = attribute_name.value

        self.assertEqual(expected, observed)
>>>>>>> a7e20843

    def _check_attribute_value(self, attribute_value, attribute_value_type,
                               attribute_value_value):
        """
        Checks the attribute value for a given attribute
        :param attribute_value:
        :param attribute_value_type:
        :param attribute_value_value:
<<<<<<< HEAD
        :return:
        """
        expected = attribute_value_type
        observed = type(attribute_value.value)
        message = utils.build_er_error(Attribute, 'type', expected, observed,
                                       'attribute_value')
        self.assertEqual(expected, observed, message)

        expected = attribute_value_value
        observed = attribute_value.value
        message = utils.build_er_error(Attribute, 'value', expected, observed,
                                       'attribute_value')
        self.assertEqual(expected, observed, message)
=======
        """
        expected = attribute_value_type
        observed = type(attribute_value.value)

        self.assertEqual(expected, observed)

        expected = attribute_value_value
        observed = attribute_value.value

        self.assertEqual(expected, observed)
>>>>>>> a7e20843

    def test_discover_versions(self):
        result = self.client.discover_versions()

        expected = ResultStatus.SUCCESS
        observed = result.result_status.enum

        self.assertEqual(expected, observed)

    def test_query(self):
        # Build query function list, asking for all server data.
        query_functions = list()
        query_functions.append(
            QueryFunction(QueryFunctionEnum.QUERY_OPERATIONS))
        query_functions.append(
            QueryFunction(QueryFunctionEnum.QUERY_OBJECTS))
        query_functions.append(
            QueryFunction(QueryFunctionEnum.QUERY_SERVER_INFORMATION))
        query_functions.append(
            QueryFunction(QueryFunctionEnum.QUERY_APPLICATION_NAMESPACES))
        query_functions.append(
            QueryFunction(QueryFunctionEnum.QUERY_EXTENSION_LIST))
        query_functions.append(
            QueryFunction(QueryFunctionEnum.QUERY_EXTENSION_MAP))

        result = self.client.query(query_functions=query_functions)

        expected = ResultStatus.SUCCESS
        observed = result.result_status.enum

        self.assertEqual(expected, observed)

<<<<<<< HEAD
    def test_symmetric_key_create(self):
        """
        Test that symmetric keys are properly created
        :return:
        """
        key_name = 'Integration Test - Create Key'
=======
    def test_symmetric_key_create_get_destroy(self):
        """
        Test that symmetric keys are properly created
        """
        key_name = 'Integration Test - Create-Get-Destroy Key'
>>>>>>> a7e20843
        result = self._create_symmetric_key(key_name=key_name)

        self._check_result_status(result, ResultStatus, ResultStatus.SUCCESS)
        self._check_object_type(result.object_type.enum, ObjectType,
                                ObjectType.SYMMETRIC_KEY)
        self._check_uuid(result.uuid.value, str)

<<<<<<< HEAD
        self.logger.info('Destroying key: ' + key_name + '\n With UUID: ' +
                         result.uuid.value)

        result = self.client.destroy(result.uuid.value)
        self._check_result_status(result, ResultStatus, ResultStatus.SUCCESS)

    def test_symmetric_key_register(self):
        """
        Tests that symmetric keys are properly registered
        :return:
=======
        result = self.client.get(uuid=result.uuid.value, credential=None)

        self._check_result_status(result, ResultStatus, ResultStatus.SUCCESS)
        self._check_object_type(result.object_type.enum, ObjectType,
                                ObjectType.SYMMETRIC_KEY)
        self._check_uuid(result.uuid.value, str)

        # Check the secret type
        secret = result.secret

        expected = SymmetricKey
        self.assertIsInstance(secret, expected)

        self.logger.debug('Destroying key: ' + key_name + '\n With UUID: ' +
                          result.uuid.value)

        result = self.client.destroy(result.uuid.value)
        self._check_result_status(result, ResultStatus,
                                  ResultStatus.SUCCESS)
        self._check_uuid(result.uuid.value, str)

        # Verify the secret was destroyed
        result = self.client.get(uuid=result.uuid.value, credential=None)

        self._check_result_status(result, ResultStatus,
                                  ResultStatus.OPERATION_FAILED)

        expected = ResultReason
        observed = type(result.result_reason.enum)

        self.assertEqual(expected, observed)

        expected = ResultReason.ITEM_NOT_FOUND
        observed = result.result_reason.enum

        self.assertEqual(expected, observed)

    def test_symmetric_key_register_get_destroy(self):
        """
        Tests that symmetric keys are properly registered
>>>>>>> a7e20843
        """
        object_type = ObjectType.SYMMETRIC_KEY
        algorithm_value = CryptoAlgorithmEnum.AES
        mask_flags = [CryptographicUsageMask.ENCRYPT,
                      CryptographicUsageMask.DECRYPT]
        attribute_type = AttributeType.CRYPTOGRAPHIC_USAGE_MASK
        usage_mask = self.attr_factory.create_attribute(attribute_type,
                                                        mask_flags)

        name = Attribute.AttributeName('Name')
<<<<<<< HEAD
        key_name = 'Integration Test - Register Key'
=======
        key_name = 'Integration Test - Register-Get-Destroy Key'
>>>>>>> a7e20843
        name_value = Name.NameValue(key_name)
        name_type = Name.NameType(NameType.UNINTERPRETED_TEXT_STRING)
        value = Name(name_value=name_value, name_type=name_type)
        name = Attribute(attribute_name=name, attribute_value=value)

        attributes = [usage_mask, name]
        template_attribute = TemplateAttribute(attributes=attributes)

        key_format_type = KeyFormatType(KeyFormatTypeEnum.RAW)

        key_data = (
            b'\x00\x00\x00\x00\x00\x00\x00\x00\x00\x00\x00\x00\x00\x00\x00'
            b'\x00')

        key_material = KeyMaterial(key_data)
        key_value = KeyValue(key_material)
        cryptographic_algorithm = CryptographicAlgorithm(algorithm_value)
        cryptographic_length = CryptographicLength(128)

        key_block = KeyBlock(
            key_format_type=key_format_type,
            key_compression_type=None,
            key_value=key_value,
            cryptographic_algorithm=cryptographic_algorithm,
            cryptographic_length=cryptographic_length,
            key_wrapping_data=None)

        secret = SymmetricKey(key_block)

        result = self.client.register(object_type, template_attribute, secret,
                                      credential=None)

        self._check_result_status(result, ResultStatus, ResultStatus.SUCCESS)
        self._check_uuid(result.uuid.value, str)

        # Check that the returned key bytes match what was provided
        uuid = result.uuid.value
        result = self.client.get(uuid=uuid, credential=None)

        self._check_result_status(result, ResultStatus, ResultStatus.SUCCESS)
<<<<<<< HEAD

=======
        self._check_object_type(result.object_type.enum, ObjectType,
                                ObjectType.SYMMETRIC_KEY)
>>>>>>> a7e20843
        self._check_uuid(result.uuid.value, str)

        # Check the secret type
        secret = result.secret

        expected = SymmetricKey
<<<<<<< HEAD
        message = utils.build_er_error(result.__class__, 'type', expected,
                                       secret, 'secret')
        self.assertIsInstance(secret, expected, message)
=======

        self.assertIsInstance(secret, expected)
>>>>>>> a7e20843

        key_block = result.secret.key_block
        key_value = key_block.key_value
        key_material = key_value.key_material

        expected = key_data
        observed = key_material.value
<<<<<<< HEAD
        message = utils.build_er_error(key_material.__class__, 'value',
                                       expected, observed, 'value')
        self.assertEqual(expected, observed, message)

        self.logger.info('Destroying key: ' + key_name + '\nWith UUID: ' +
                         result.uuid.value)

        result = self.client.destroy(result.uuid.value)

        self._check_result_status(result, ResultStatus, ResultStatus.SUCCESS)

    def test_symmetric_key_get(self):
        """
        Tests that key data can be retrieved from the appliance
        :return:
        """
        key_name = 'Integration Test - Get Key'
        result = self._create_symmetric_key(key_name=key_name)

        uuid = result.uuid.value

        result = self.client.get(uuid=uuid, credential=None)

        self._check_result_status(result, ResultStatus, ResultStatus.SUCCESS)
        self._check_object_type(result.object_type.enum, ObjectType,
                                ObjectType.SYMMETRIC_KEY)
        self._check_uuid(result.uuid.value, str)

        # Check the secret type
        secret = result.secret

        expected = SymmetricKey
        message = utils.build_er_error(result.__class__, 'type', expected,
                                       secret, 'secret')
        self.assertIsInstance(secret, expected, message)

        self.logger.info('Destroying key: ' + key_name + '\nWith UUID: ' +
                         result.uuid.value)
        self.client.destroy(result.uuid.value)


    def test_symmetric_key_destroy(self):
        """
        Tests that symmetric keys are properly destroyed
        :return:
        """
        key_name = 'Integration Test - Destroy Key'
        result = self._create_symmetric_key(key_name=key_name)

        uuid = result.uuid.value

        # Verify the secret was created
        result = self.client.get(uuid=uuid, credential=None)

        self._check_result_status(result, ResultStatus, ResultStatus.SUCCESS)
        self._check_object_type(result.object_type.enum, ObjectType,
                                ObjectType.SYMMETRIC_KEY)
        self._check_uuid(result.uuid.value, str)

        secret = result.secret
        expected = SymmetricKey
        message = utils.build_er_error(result.__class__, 'type', expected,
                                       secret, 'secret')
        self.assertIsInstance(secret, expected, message)

        self.logger.info('Destroying key: ' + key_name + '\nWith UUID: ' +
                          result.uuid.value)
        # Destroy the SYMMETRIC_KEY object
        result = self.client.destroy(uuid)
=======

        self.assertEqual(expected, observed)

        self.logger.debug('Destroying key: ' + key_name + '\nWith UUID: ' +
                          result.uuid.value)

        result = self.client.destroy(result.uuid.value)
>>>>>>> a7e20843
        self._check_result_status(result, ResultStatus,
                                  ResultStatus.SUCCESS)
        self._check_uuid(result.uuid.value, str)

        # Verify the secret was destroyed
        result = self.client.get(uuid=uuid, credential=None)

        self._check_result_status(result, ResultStatus,
                                  ResultStatus.OPERATION_FAILED)

        expected = ResultReason
        observed = type(result.result_reason.enum)
<<<<<<< HEAD
        message = utils.build_er_error(result.result_reason.__class__, 'type',
                                       expected, observed)
        self.assertEqual(expected, observed, message)

        expected = ResultReason.ITEM_NOT_FOUND
        observed = result.result_reason.enum
        message = utils.build_er_error(result.result_reason.__class__,
                                       'value', expected, observed)
        self.assertEqual(expected, observed, message)


    def test_key_pair_create_get_destroy(self):
        """
        Test that key pairs are properly created
        :return:
        """
        key_name = 'Integration Test - Create-Get-Destroy Key Pair -'
        result = self._create_key_pair(key_name=key_name)

        # TODO: Remove trace
        pytest.set_trace()

        self._check_result_status(result, ResultStatus, ResultStatus.SUCCESS)

        # Check UUID value for Private key
        self._check_uuid(result.private_key_uuid.value, str)
        # Check UUID value for Public key
        self._check_uuid(result.public_key_uuid.value, str)


        priv_key_uuid = result.private_key_uuid.value
        pub_key_uuid = result.public_key_uuid.value

        priv_key_result = self.client.get(uuid=priv_key_uuid, credential=None)
        pub_key_result = self.client.get(uuid=pub_key_uuid, credential=None)

        self._check_result_status(priv_key_result, ResultStatus,
                                  ResultStatus.SUCCESS)
        self._check_object_type(priv_key_result.object_type.enum, ObjectType,
                                ObjectType.PRIVATE_KEY)

        # TODO: Remove trace
        pytest.set_trace()

        self._check_uuid(priv_key_result.private_key_uuid.value, str)

        self._check_result_status(pub_key_result, ResultStatus, ResultStatus.SUCCESS)
        self._check_object_type(pub_key_result.object_type.enum, ObjectType,
                                ObjectType.PUBLIC_KEY)
        self._check_uuid(pub_key_result.public_key_uuid.value, str)

        # Check the secret type
        priv_secret = priv_key_result.secret
        pub_secret = pub_key_result.secret

        priv_expected = PrivateKey
        pub_expected = PublicKey

        # TODO: Remove trace
        pytest.set_trace()

        self.assertIsInstance(priv_secret, priv_expected)
        self.assertIsInstance(pub_secret, pub_expected)

        self.logger.info('Destroying key: ' + key_name + ' Private'
                         + '\n With UUID: ' + result.private_key_uuid.value)
        destroy_result = self.client.destroy(result.private_key_uuid.value)

        self._check_result_status(destroy_result, ResultStatus,
                                  ResultStatus.SUCCESS)

        self.logger.info('Destroying key: ' + key_name + ' Public'
                         + '\n With UUID: ' + result.public_key_uuid.value)
        destroy_result = self.client.destroy(result.public_key_uuid.value)
        self._check_result_status(destroy_result, ResultStatus,
                                  ResultStatus.SUCCESS)


    # def test_private_key_register(self):
    #     pass
    #
    # def test_private_key_get(self):
    #     pass
    #
    # def test_private_key_destroy(self):
    #     pass
    #
    # def test_public_key_create(self):
    #     pass
    #
    # def test_public_key_register(self):
    #     pass
    #
    # def test_public_key_get(self):
    #     pass
    #
    # def test_public_key_destroy(self):
    #     pass
=======

        self.assertEqual(expected, observed)

        expected = ResultReason.ITEM_NOT_FOUND
        observed = result.result_reason.enum

        self.assertEqual(expected, observed)
>>>>>>> a7e20843
<|MERGE_RESOLUTION|>--- conflicted
+++ resolved
@@ -13,10 +13,7 @@
 # License for the specific language governing permissions and limitations
 # under the License.
 
-<<<<<<< HEAD
 import pytest
-=======
->>>>>>> a7e20843
 import logging
 from testtools import TestCase
 
@@ -26,10 +23,7 @@
 
 
 from kmip.core.enums import AttributeType
-<<<<<<< HEAD
 from kmip.core.enums import CredentialType
-=======
->>>>>>> a7e20843
 from kmip.core.enums import CryptographicAlgorithm as CryptoAlgorithmEnum
 from kmip.core.enums import CryptographicUsageMask
 from kmip.core.enums import KeyFormatType as KeyFormatTypeEnum
@@ -50,24 +44,18 @@
 from kmip.core.objects import KeyMaterial
 from kmip.core.objects import KeyValue
 from kmip.core.objects import TemplateAttribute
-<<<<<<< HEAD
 from kmip.core.objects import PrivateKeyTemplateAttribute
 from kmip.core.objects import PublicKeyTemplateAttribute
 from kmip.core.objects import CommonTemplateAttribute
-=======
->>>>>>> a7e20843
 
 from kmip.core.misc import QueryFunction
 
 from kmip.core.secrets import SymmetricKey
-<<<<<<< HEAD
 from kmip.core.secrets import PrivateKey
 from kmip.core.secrets import PublicKey
 
 import kmip.core.utils as utils
 
-=======
->>>>>>> a7e20843
 
 
 import pytest
@@ -125,62 +113,6 @@
         return self.client.create(object_type, template_attribute,
                                   credential=None)
 
-<<<<<<< HEAD
-    def _create_key_pair(self, key_name=None):
-        """
-        Helper function for creating private and public keys. Used any time
-        a key pair needs to be created.
-        :param key_name: name of the key to be created
-        :return: returns the result of the "create key" operation as
-        provided by the KMIP appliance
-        """
-        attribute_type = AttributeType.CRYPTOGRAPHIC_ALGORITHM
-        algorithm = self.attr_factory.create_attribute(attribute_type,
-                                                       CryptoAlgorithmEnum.RSA)
-        mask_flags = [CryptographicUsageMask.ENCRYPT,
-                      CryptographicUsageMask.DECRYPT]
-        attribute_type = AttributeType.CRYPTOGRAPHIC_USAGE_MASK
-        usage_mask = self.attr_factory.create_attribute(attribute_type,
-                                                        mask_flags)
-        key_length = 2048
-        attribute_type = AttributeType.CRYPTOGRAPHIC_LENGTH
-        key_length_obj = self.attr_factory.create_attribute(attribute_type,
-                                                            key_length)
-        name = Attribute.AttributeName('Name')
-
-        if key_name is None:
-            key_name = 'Integration Test - Key'
-
-        priv_name_value = Name.NameValue(key_name + " Private")
-        pub_name_value = Name.NameValue(key_name + " Public")
-        name_type = Name.NameType(NameType.UNINTERPRETED_TEXT_STRING)
-        priv_value = Name(name_value=priv_name_value, name_type=name_type)
-        pub_value = Name(name_value=pub_name_value, name_type=name_type)
-        priv_name = Attribute(attribute_name=name, attribute_value=priv_value)
-        pub_name = Attribute(attribute_name=name, attribute_value=pub_value)
-
-        common_attributes = [algorithm, usage_mask, key_length_obj]
-        private_key_attributes = [priv_name]
-        public_key_attributes = [pub_name]
-
-        common = CommonTemplateAttribute(attributes=common_attributes)
-        priv_template_attributes = PrivateKeyTemplateAttribute(
-            attributes=private_key_attributes)
-        pub_template_attributes = PublicKeyTemplateAttribute(
-            attributes=public_key_attributes)
-
-        # TODO: Remove trace
-        pytest.set_trace()
-
-        return self.client.create_key_pair(common_template_attribute=
-                                           common,
-                                           private_key_template_attribute=
-                                           priv_template_attributes,
-                                           public_key_template_attribute=
-                                           pub_template_attributes)
-
-=======
->>>>>>> a7e20843
     def _check_result_status(self, result, result_status_type,
                              result_status_value):
         """
@@ -189,39 +121,21 @@
         :param result: result object
         :param result_status_type: type of result status received
         :param result_status_value: value of the result status
-<<<<<<< HEAD
-        :return:
-=======
->>>>>>> a7e20843
         """
 
         result_status = result.result_status.enum
         # Error check the result status type and value
         expected = result_status_type
-<<<<<<< HEAD
-        message = utils.build_er_error(result_status_type, 'type', expected,
-                                       result_status)
-        self.assertIsInstance(result_status, expected, message)
+
+        self.assertIsInstance(result_status, expected)
 
         expected = result_status_value
-        message = utils.build_er_error(result_status_type, 'value', expected,
-                                       result_status)
-=======
-
-        self.assertIsInstance(result_status, expected)
-
-        expected = result_status_value
-
->>>>>>> a7e20843
+
         if result_status is ResultStatus.OPERATION_FAILED:
             self.logger.debug(result)
             self.logger.debug(result.result_reason)
             self.logger.debug(result.result_message)
-<<<<<<< HEAD
-        self.assertEqual(expected, result_status, message)
-=======
         self.assertEqual(expected, result_status)
->>>>>>> a7e20843
 
     def _check_uuid(self, uuid, uuid_type):
         """
@@ -232,21 +146,11 @@
         """
         # Error check the UUID type and value
         not_expected = None
-<<<<<<< HEAD
-        message = utils.build_er_error(uuid_type, 'type',
-                                       'not {0}'.format(not_expected), uuid)
-        self.assertNotEqual(not_expected, uuid, message)
-
-        expected = uuid_type
-        message = utils.build_er_error(uuid_type, 'type', expected, uuid)
-        self.assertEqual(expected, type(uuid), message)
-=======
 
         self.assertNotEqual(not_expected, uuid)
 
         expected = uuid_type
         self.assertEqual(expected, type(uuid))
->>>>>>> a7e20843
 
     def _check_object_type(self, object_type, object_type_type,
                            object_type_value):
@@ -255,30 +159,15 @@
         :param object_type:
         :param object_type_type:
         :param object_type_value:
-<<<<<<< HEAD
-        :return:
         """
         # Error check the object type type and value
         expected = object_type_type
-        message = utils.build_er_error(object_type_type, 'type', expected,
-                                       object_type)
-        self.assertIsInstance(object_type, expected, message)
+
+        self.assertIsInstance(object_type, expected)
 
         expected = object_type_value
-        message = utils.build_er_error(object_type_type, 'value', expected,
-                                       object_type)
-        self.assertEqual(expected, object_type, message)
-=======
-        """
-        # Error check the object type type and value
-        expected = object_type_type
-
-        self.assertIsInstance(object_type, expected)
-
-        expected = object_type_value
 
         self.assertEqual(expected, object_type)
->>>>>>> a7e20843
 
     def _check_template_attribute(self, template_attribute,
                                   template_attribute_type, num_attributes,
@@ -289,30 +178,13 @@
         :param template_attribute_type:
         :param num_attributes:
         :param attribute_features:
-<<<<<<< HEAD
-        :return:
         """
         # Error check the template attribute type
         expected = template_attribute_type
-        message = utils.build_er_error(template_attribute.__class__, 'type',
-                                       expected, template_attribute)
-        self.assertIsInstance(template_attribute, expected, message)
+
+        self.assertIsInstance(template_attribute, expected)
 
         attributes = template_attribute.attributes
-
-        expected = num_attributes
-        observed = len(attributes)
-        message = utils.build_er_error(TemplateAttribute.__class__, 'number',
-                                       expected, observed, 'attributes')
-=======
-        """
-        # Error check the template attribute type
-        expected = template_attribute_type
-
-        self.assertIsInstance(template_attribute, expected)
-
-        attributes = template_attribute.attributes
->>>>>>> a7e20843
 
         for i in range(num_attributes):
             features = attribute_features[i]
@@ -329,10 +201,6 @@
         :param attribute_name_value:
         :param attribute_value_type:
         :param attribute_value_value:
-<<<<<<< HEAD
-        :return:
-=======
->>>>>>> a7e20843
         """
         # Error check the attribute name and value type and value
         attribute_name = attribute.attribute_name
@@ -354,33 +222,17 @@
         :param attribute_name:
         :param attribute_name_type:
         :param attribute_name_value:
-<<<<<<< HEAD
-        :return:
-=======
->>>>>>> a7e20843
         """
         # Error check the attribute name type and value
         expected = attribute_name_type
         observed = type(attribute_name.value)
-<<<<<<< HEAD
-        message = utils.build_er_error(attribute_name_type, 'type', expected,
-                                       observed)
-        self.assertEqual(expected, observed, message)
+
+        self.assertEqual(expected, observed)
 
         expected = attribute_name_value
         observed = attribute_name.value
-        message = utils.build_er_error(attribute_name_type, 'value', expected,
-                                       observed)
-        self.assertEqual(expected, observed, message)
-=======
-
-        self.assertEqual(expected, observed)
-
-        expected = attribute_name_value
-        observed = attribute_name.value
-
-        self.assertEqual(expected, observed)
->>>>>>> a7e20843
+
+        self.assertEqual(expected, observed)
 
     def _check_attribute_value(self, attribute_value, attribute_value_type,
                                attribute_value_value):
@@ -389,32 +241,16 @@
         :param attribute_value:
         :param attribute_value_type:
         :param attribute_value_value:
-<<<<<<< HEAD
-        :return:
         """
         expected = attribute_value_type
         observed = type(attribute_value.value)
-        message = utils.build_er_error(Attribute, 'type', expected, observed,
-                                       'attribute_value')
-        self.assertEqual(expected, observed, message)
+
+        self.assertEqual(expected, observed)
 
         expected = attribute_value_value
         observed = attribute_value.value
-        message = utils.build_er_error(Attribute, 'value', expected, observed,
-                                       'attribute_value')
-        self.assertEqual(expected, observed, message)
-=======
-        """
-        expected = attribute_value_type
-        observed = type(attribute_value.value)
-
-        self.assertEqual(expected, observed)
-
-        expected = attribute_value_value
-        observed = attribute_value.value
-
-        self.assertEqual(expected, observed)
->>>>>>> a7e20843
+
+        self.assertEqual(expected, observed)
 
     def test_discover_versions(self):
         result = self.client.discover_versions()
@@ -447,20 +283,11 @@
 
         self.assertEqual(expected, observed)
 
-<<<<<<< HEAD
-    def test_symmetric_key_create(self):
+    def test_symmetric_key_create_get_destroy(self):
         """
         Test that symmetric keys are properly created
-        :return:
-        """
-        key_name = 'Integration Test - Create Key'
-=======
-    def test_symmetric_key_create_get_destroy(self):
-        """
-        Test that symmetric keys are properly created
         """
         key_name = 'Integration Test - Create-Get-Destroy Key'
->>>>>>> a7e20843
         result = self._create_symmetric_key(key_name=key_name)
 
         self._check_result_status(result, ResultStatus, ResultStatus.SUCCESS)
@@ -468,18 +295,6 @@
                                 ObjectType.SYMMETRIC_KEY)
         self._check_uuid(result.uuid.value, str)
 
-<<<<<<< HEAD
-        self.logger.info('Destroying key: ' + key_name + '\n With UUID: ' +
-                         result.uuid.value)
-
-        result = self.client.destroy(result.uuid.value)
-        self._check_result_status(result, ResultStatus, ResultStatus.SUCCESS)
-
-    def test_symmetric_key_register(self):
-        """
-        Tests that symmetric keys are properly registered
-        :return:
-=======
         result = self.client.get(uuid=result.uuid.value, credential=None)
 
         self._check_result_status(result, ResultStatus, ResultStatus.SUCCESS)
@@ -520,7 +335,6 @@
     def test_symmetric_key_register_get_destroy(self):
         """
         Tests that symmetric keys are properly registered
->>>>>>> a7e20843
         """
         object_type = ObjectType.SYMMETRIC_KEY
         algorithm_value = CryptoAlgorithmEnum.AES
@@ -531,11 +345,7 @@
                                                         mask_flags)
 
         name = Attribute.AttributeName('Name')
-<<<<<<< HEAD
-        key_name = 'Integration Test - Register Key'
-=======
         key_name = 'Integration Test - Register-Get-Destroy Key'
->>>>>>> a7e20843
         name_value = Name.NameValue(key_name)
         name_type = Name.NameType(NameType.UNINTERPRETED_TEXT_STRING)
         value = Name(name_value=name_value, name_type=name_type)
@@ -576,26 +386,16 @@
         result = self.client.get(uuid=uuid, credential=None)
 
         self._check_result_status(result, ResultStatus, ResultStatus.SUCCESS)
-<<<<<<< HEAD
-
-=======
         self._check_object_type(result.object_type.enum, ObjectType,
                                 ObjectType.SYMMETRIC_KEY)
->>>>>>> a7e20843
         self._check_uuid(result.uuid.value, str)
 
         # Check the secret type
         secret = result.secret
 
         expected = SymmetricKey
-<<<<<<< HEAD
-        message = utils.build_er_error(result.__class__, 'type', expected,
-                                       secret, 'secret')
-        self.assertIsInstance(secret, expected, message)
-=======
 
         self.assertIsInstance(secret, expected)
->>>>>>> a7e20843
 
         key_block = result.secret.key_block
         key_value = key_block.key_value
@@ -603,77 +403,6 @@
 
         expected = key_data
         observed = key_material.value
-<<<<<<< HEAD
-        message = utils.build_er_error(key_material.__class__, 'value',
-                                       expected, observed, 'value')
-        self.assertEqual(expected, observed, message)
-
-        self.logger.info('Destroying key: ' + key_name + '\nWith UUID: ' +
-                         result.uuid.value)
-
-        result = self.client.destroy(result.uuid.value)
-
-        self._check_result_status(result, ResultStatus, ResultStatus.SUCCESS)
-
-    def test_symmetric_key_get(self):
-        """
-        Tests that key data can be retrieved from the appliance
-        :return:
-        """
-        key_name = 'Integration Test - Get Key'
-        result = self._create_symmetric_key(key_name=key_name)
-
-        uuid = result.uuid.value
-
-        result = self.client.get(uuid=uuid, credential=None)
-
-        self._check_result_status(result, ResultStatus, ResultStatus.SUCCESS)
-        self._check_object_type(result.object_type.enum, ObjectType,
-                                ObjectType.SYMMETRIC_KEY)
-        self._check_uuid(result.uuid.value, str)
-
-        # Check the secret type
-        secret = result.secret
-
-        expected = SymmetricKey
-        message = utils.build_er_error(result.__class__, 'type', expected,
-                                       secret, 'secret')
-        self.assertIsInstance(secret, expected, message)
-
-        self.logger.info('Destroying key: ' + key_name + '\nWith UUID: ' +
-                         result.uuid.value)
-        self.client.destroy(result.uuid.value)
-
-
-    def test_symmetric_key_destroy(self):
-        """
-        Tests that symmetric keys are properly destroyed
-        :return:
-        """
-        key_name = 'Integration Test - Destroy Key'
-        result = self._create_symmetric_key(key_name=key_name)
-
-        uuid = result.uuid.value
-
-        # Verify the secret was created
-        result = self.client.get(uuid=uuid, credential=None)
-
-        self._check_result_status(result, ResultStatus, ResultStatus.SUCCESS)
-        self._check_object_type(result.object_type.enum, ObjectType,
-                                ObjectType.SYMMETRIC_KEY)
-        self._check_uuid(result.uuid.value, str)
-
-        secret = result.secret
-        expected = SymmetricKey
-        message = utils.build_er_error(result.__class__, 'type', expected,
-                                       secret, 'secret')
-        self.assertIsInstance(secret, expected, message)
-
-        self.logger.info('Destroying key: ' + key_name + '\nWith UUID: ' +
-                          result.uuid.value)
-        # Destroy the SYMMETRIC_KEY object
-        result = self.client.destroy(uuid)
-=======
 
         self.assertEqual(expected, observed)
 
@@ -681,7 +410,6 @@
                           result.uuid.value)
 
         result = self.client.destroy(result.uuid.value)
->>>>>>> a7e20843
         self._check_result_status(result, ResultStatus,
                                   ResultStatus.SUCCESS)
         self._check_uuid(result.uuid.value, str)
@@ -694,17 +422,13 @@
 
         expected = ResultReason
         observed = type(result.result_reason.enum)
-<<<<<<< HEAD
-        message = utils.build_er_error(result.result_reason.__class__, 'type',
-                                       expected, observed)
-        self.assertEqual(expected, observed, message)
+
+        self.assertEqual(expected, observed)
 
         expected = ResultReason.ITEM_NOT_FOUND
         observed = result.result_reason.enum
-        message = utils.build_er_error(result.result_reason.__class__,
-                                       'value', expected, observed)
-        self.assertEqual(expected, observed, message)
-
+
+        self.assertEqual(expected, observed)
 
     def test_key_pair_create_get_destroy(self):
         """
@@ -771,34 +495,3 @@
         destroy_result = self.client.destroy(result.public_key_uuid.value)
         self._check_result_status(destroy_result, ResultStatus,
                                   ResultStatus.SUCCESS)
-
-
-    # def test_private_key_register(self):
-    #     pass
-    #
-    # def test_private_key_get(self):
-    #     pass
-    #
-    # def test_private_key_destroy(self):
-    #     pass
-    #
-    # def test_public_key_create(self):
-    #     pass
-    #
-    # def test_public_key_register(self):
-    #     pass
-    #
-    # def test_public_key_get(self):
-    #     pass
-    #
-    # def test_public_key_destroy(self):
-    #     pass
-=======
-
-        self.assertEqual(expected, observed)
-
-        expected = ResultReason.ITEM_NOT_FOUND
-        observed = result.result_reason.enum
-
-        self.assertEqual(expected, observed)
->>>>>>> a7e20843
